--- conflicted
+++ resolved
@@ -313,19 +313,18 @@
   private volatile boolean noHCS = false;
 
   @Option(
-<<<<<<< HEAD
           names = "--no-ome-meta-export",
           description = "Turn off OME metadata exporting"
   )
   private volatile boolean noOMEMeta = false;
-=======
+
+  @Option(
           names = "--no-root-group",
           description = "Turn off creation of root group and corresponding " +
                         "metadata [Will break compatibility with raw2ometiff]"
 
   )
   private volatile boolean noRootGroup = false;
->>>>>>> f5137c01
 
   /** Scaling implementation that will be used during downsampling. */
   private volatile IImageScaler scaler = new SimpleImageScaler();
@@ -533,20 +532,13 @@
         if (!noOMEMeta) {
           String xml = getService().getOMEXML(meta);
 
-<<<<<<< HEAD
           // write the original OME-XML to a file
-          Path metadataPath = outputPath.resolve(pyramidName);
+          Path metadataPath = getRootPath().resolve("OME");
           if (!Files.exists(metadataPath)) {
             Files.createDirectories(metadataPath);
           }
           Path omexmlFile = metadataPath.resolve(METADATA_FILE);
           Files.write(omexmlFile, xml.getBytes(Constants.ENCODING));
-=======
-        // write the original OME-XML to a file
-        Path metadataPath = getRootPath().resolve("OME");
-        if (!Files.exists(metadataPath)) {
-          Files.createDirectories(metadataPath);
->>>>>>> f5137c01
         }
       }
       catch (ServiceException se) {
