--- conflicted
+++ resolved
@@ -45,12 +45,8 @@
 }
 
 dependencies {
-<<<<<<< HEAD
     implementation 'net.java.dev.jna:jna:5.10.0'
-    implementation 'ome:formats-gpl:6.8.0'
-=======
     implementation 'ome:formats-gpl:6.9.1'
->>>>>>> 1959ddd6
     implementation 'info.picocli:picocli:4.6.1'
     implementation 'com.univocity:univocity-parsers:2.8.4'
     implementation 'com.bc.zarr:jzarr:0.3.3-gs-SNAPSHOT'
